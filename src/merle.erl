--- conflicted
+++ resolved
@@ -475,11 +475,7 @@
     {stop, {error, {tcp_error, Reason}}, Socket};
 
 handle_info({'EXIT', _, Reason}, Socket) ->
-<<<<<<< HEAD
     lager:warning("Exiting merle connection ~p", [Reason]),
-=======
-    lager:warn("Exiting merle connection ~p", [Reason]),
->>>>>>> 765554af
     {stop, normal, Socket};
 
 handle_info(_Info, State) -> {noreply, State}.
@@ -524,13 +520,8 @@
     Reply = case recv_complex_get_reply(Socket, Timeout) of
 		[{_, Value}] -> {ok, Value};
 		[] -> {error, not_found};
-<<<<<<< HEAD
-		{error, Error} -> 
+		{error, Error} ->
             lager:warning("Encountered error from memcache; killing connection now: ~p", [Error]),
-=======
-		{error, Error} ->
-            lager:warn("Encountered error from memcache; killing connection now: ~p", [Error]),
->>>>>>> 765554af
             erlang:exit(self(), Error),
             {error, Error}
     	end,
@@ -582,19 +573,11 @@
         	inet:setopts(Socket, ?TCP_OPTS_ACTIVE),
         	parse_simple_response_line(Data); 
         {error, closed} ->
-<<<<<<< HEAD
             lager:warning("Encountered error while receiving simple reply from memcache; killing connection now."),
             erlang:exit(self(), connection_closed),
   			connection_closed
     after Timeout -> 
         lager:warning("Encountered timeout while receiving simple reply from memcache; killing connection now."),
-=======
-            lager:warn("Encountered error while receiving simple reply from memcache; killing connection now."),
-            erlang:exit(self(), connection_closed),
-  			connection_closed
-    after Timeout ->
-        lager:warn("Encountered timeout while receiving simple reply from memcache; killing connection now."),
->>>>>>> 765554af
         erlang:exit(self(), timeout),
         {error, timeout}
     end.
