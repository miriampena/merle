-module(merle_cluster).

-export([configure/2, exec/4]).

index_map(F, List) ->
    {Map, _} = lists:mapfoldl(fun(X, Iter) -> {F(X, Iter), Iter +1} end, 1, List),
    Map.

configure(MemcachedHosts, ConnectionsPerHost) ->
    SortedMemcachedHosts = lists:sort(MemcachedHosts),
    DynModuleBegin = "-module(merle_cluster_dynamic).
        -export([get_connections_per_host/0, get_server/1]).
        get_connections_per_host() -> ~p.
        get_server(ClusterKey) -> N = erlang:phash2(ClusterKey, ~p), 
            do_get_server(N).\n",

    DynModuleMap = "do_get_server(~p) -> {\"~s\", ~p}; ",
    DynModuleEnd = "do_get_server(_N) -> throw({invalid_server_slot, _N}).\n",

    
    ModuleString = lists:flatten([
        io_lib:format(DynModuleBegin, [ConnectionsPerHost, length(SortedMemcachedHosts)]),
        index_map(fun([Host, Port], I) -> io_lib:format(DynModuleMap, [I-1, Host, Port]) end, SortedMemcachedHosts),
        DynModuleEnd
    ]),
<<<<<<< HEAD
    
    lager:info("dyn module str ~p", [ModuleString]),
=======

    lager:error("dyn module str ~p", [ModuleString]),
>>>>>>> 765554af
    
    {M, B} = dynamic_compile:from_string(ModuleString),
    code:load_binary(M, "", B),

    % start all merle watchers
    lists:foreach(
        fun([Host, Port]) ->
            lists:foreach(
                fun(Index) ->
                    merle_client_sup:start_child([Host, Port, Index])
                end,
                lists:seq(1, ConnectionsPerHost)
            )
        end, 
        SortedMemcachedHosts
    ).


exec(Key, Fun, Default, Now) ->
    NumConnections = merle_cluster_dynamic:get_connections_per_host(),
    S = merle_cluster_dynamic:get_server(Key),
    exec_on_client(
        merle_pool:get_client(round_robin, S, NumConnections),
        Key,
        Fun,
        Default,
        Now
    ).

exec_on_client({error, Error}, _Key, _Fun, Default, _Now) ->
<<<<<<< HEAD
    lager:warning("Error finding merle client: ~p, returning default value", [Error]),
    {Error, Default};
exec_on_client(undefined, _Key, _Fun, Default, _Now) ->
    lager:warning("Undefined merle client, returning default value"),
=======
    lager:error("Error finding merle client: ~r~n, returning default value", [Error]),
    {error_finding_client, Default};
exec_on_client(undefined, _Key, _Fun, Default, _Now) ->
    lager:error("Undefined merle client, returning default value"),
>>>>>>> 765554af
    {undefined_client, Default};
exec_on_client(Client, Key, Fun, Default, Now) ->
    exec_on_socket(merle_client:checkout(Client, self(), Now), Client, Key, Fun, Default).

exec_on_socket(no_socket, _Client, _Key, _Fun, Default) ->
<<<<<<< HEAD
    lager:info("Designated merle connection has no socket, returning default value"),
    {no_socket, Default};
exec_on_socket(busy, _Client, _Key, _Fun, Default) ->
    lager:info("Designated merle connection is in use, returning default value"),
=======
    lager:error("Designated merle connection has no socket, returning default value"),
    {no_socket, Default};
exec_on_socket(busy, _Client, _Key, _Fun, Default) ->
    lager:error("Designated merle connection is in use, returning default value"),
>>>>>>> 765554af
    {in_use, Default};
exec_on_socket(Socket, Client, Key, Fun, Default) ->
    FinalValue = case Fun(Socket, Key) of
        {error, Error} ->
            lager:info("Merle encountered error ~p, returning default value", [Error]),
            {Error, Default};
        {ok, Value} ->
            {ok, Value}
    end,

    merle_client:checkin(Client),

    FinalValue.
<|MERGE_RESOLUTION|>--- conflicted
+++ resolved
@@ -23,14 +23,9 @@
         index_map(fun([Host, Port], I) -> io_lib:format(DynModuleMap, [I-1, Host, Port]) end, SortedMemcachedHosts),
         DynModuleEnd
     ]),
-<<<<<<< HEAD
-    
+
     lager:info("dyn module str ~p", [ModuleString]),
-=======
 
-    lager:error("dyn module str ~p", [ModuleString]),
->>>>>>> 765554af
-    
     {M, B} = dynamic_compile:from_string(ModuleString),
     code:load_binary(M, "", B),
 
@@ -60,33 +55,19 @@
     ).
 
 exec_on_client({error, Error}, _Key, _Fun, Default, _Now) ->
-<<<<<<< HEAD
     lager:warning("Error finding merle client: ~p, returning default value", [Error]),
     {Error, Default};
 exec_on_client(undefined, _Key, _Fun, Default, _Now) ->
     lager:warning("Undefined merle client, returning default value"),
-=======
-    lager:error("Error finding merle client: ~r~n, returning default value", [Error]),
-    {error_finding_client, Default};
-exec_on_client(undefined, _Key, _Fun, Default, _Now) ->
-    lager:error("Undefined merle client, returning default value"),
->>>>>>> 765554af
     {undefined_client, Default};
 exec_on_client(Client, Key, Fun, Default, Now) ->
     exec_on_socket(merle_client:checkout(Client, self(), Now), Client, Key, Fun, Default).
 
 exec_on_socket(no_socket, _Client, _Key, _Fun, Default) ->
-<<<<<<< HEAD
     lager:info("Designated merle connection has no socket, returning default value"),
     {no_socket, Default};
 exec_on_socket(busy, _Client, _Key, _Fun, Default) ->
     lager:info("Designated merle connection is in use, returning default value"),
-=======
-    lager:error("Designated merle connection has no socket, returning default value"),
-    {no_socket, Default};
-exec_on_socket(busy, _Client, _Key, _Fun, Default) ->
-    lager:error("Designated merle connection is in use, returning default value"),
->>>>>>> 765554af
     {in_use, Default};
 exec_on_socket(Socket, Client, Key, Fun, Default) ->
     FinalValue = case Fun(Socket, Key) of
