--- conflicted
+++ resolved
@@ -31,25 +31,6 @@
     gen_server:call(?MODULE, {join, Name, Index, Pid}).
 
 clean_locks() ->
-<<<<<<< HEAD
-=======
-    L = ets:tab2list(?PIDS_TABLE),
-
-    {Cleaned, Connections} = lists:foldl(
-        fun({_, Pids}, {C, V}) -> 
-            {C2, V2} = clean_locks(Pids),
-            {C + C2, V + V2}
-        end, 
-        {0, 0}, 
-        L
-    ),
-
-    lager:error("Cleaned ~p merle locks on ~p valid connections", [Cleaned, Connections]),
-    
-    {Cleaned, Connections}.
-
-clean_locks(Clients) ->
->>>>>>> 765554af
     NowSecs = now_secs(),
     CleanLocksIntervalSecs = ?CLEAN_LOCKS_INTERVAL div 1000,
 
@@ -168,15 +149,9 @@
 handle_cast(_Cast, S) ->
     {noreply, S}.
 
-<<<<<<< HEAD
 handle_info({'EXIT', Pid, Reason} , S) ->
     lager:error("merle_pool: caught merle_client EXIT, this shouldn't happen, ~p", [[Pid, Reason]]),
-=======
-handle_info({'EXIT', Pid, _} , S) ->
-    lager:error("Caught local_pg2 EXIT... leaving pg"),
-    del_member(Pid),
->>>>>>> 765554af
-    {noreply, S};
+    {stop, Reason, S};
     
 handle_info(_Info, S) ->
     {noreply, S}.
